--- conflicted
+++ resolved
@@ -1252,11 +1252,7 @@
 
 std::vector<Command::Identifier> SeparateShadersCommand::Idents() const
 {
-<<<<<<< HEAD
-    return{ { "--separate-shaders" } };
-=======
     return { { "--separate-shaders" } };
->>>>>>> e4e2260d
 }
 
 HelpDescriptor SeparateShadersCommand::Help() const
@@ -1264,21 +1260,13 @@
     return
     {
         "--separate-shaders [" + CommandLine::GetBooleanOption() + "]",
-<<<<<<< HEAD
-        "Ensures generated shaders are compatible with ARB_separate_shader_objects extension; default = " + CommandLine::GetBooleanFalse()
-=======
         "Ensures compatibility to 'ARB_separate_shader_objects' extension; default=" + CommandLine::GetBooleanFalse()
->>>>>>> e4e2260d
     };
 }
 
 void SeparateShadersCommand::Run(CommandLine& cmdLine, ShellState& state)
 {
-<<<<<<< HEAD
-    state.outputDesc.options.supportSeparateShaders = cmdLine.AcceptBoolean(false);
-=======
     state.outputDesc.options.separateShaders = cmdLine.AcceptBoolean(true);
->>>>>>> e4e2260d
 }
 
 
