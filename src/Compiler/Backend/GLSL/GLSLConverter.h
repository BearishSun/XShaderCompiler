--- conflicted
+++ resolved
@@ -141,20 +141,15 @@
         void ConvertFunctionDeclDefault(FunctionDecl* ast);
         void ConvertFunctionDeclEntryPoint(FunctionDecl* ast);
 
-<<<<<<< HEAD
-        void ConvertIntrinsicCall(FunctionCall* ast);
-        void ConvertIntrinsicCallSaturate(FunctionCall* ast);
-        void ConvertIntrinsicCallTextureSample(FunctionCall* ast);
-        void ConvertIntrinsicCallTextureSampleLevel(FunctionCall* ast);
-        void ConvertIntrinsicCallImageAtomic(FunctionCall* ast);
-=======
         void ConvertIntrinsicCall(CallExpr* ast);
         void ConvertIntrinsicCallSaturate(CallExpr* ast);
         void ConvertIntrinsicCallTextureSample(CallExpr* ast);
         void ConvertIntrinsicCallTextureSampleLevel(CallExpr* ast);
+        #if 0
+        void ConvertIntrinsicCallImageAtomic(FunctionCall* ast);
+        #endif
 
         void ConvertFunctionCall(CallExpr* ast);
->>>>>>> f3904eb3
 
         void ConvertEntryPointStructPrefix(ExprPtr& expr, ObjectExpr* objectExpr);
         void ConvertEntryPointStructPrefixObject(ExprPtr& expr, ObjectExpr* prefixExpr, ObjectExpr* objectExpr);
