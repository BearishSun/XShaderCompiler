/*
 * GLSLExtensionAgent.h
 * 
 * This file is part of the XShaderCompiler project (Copyright (c) 2014-2017 by Lukas Hermanns)
 * See "LICENSE.txt" for license information.
 */

#ifndef XSC_GLSL_EXTENSION_AGENT_H
#define XSC_GLSL_EXTENSION_AGENT_H


#include <Xsc/Targets.h>
#include "Visitor.h"
#include "ASTEnums.h"
#include "ReportHandler.h"
#include <set>
#include <string>
#include <map>


namespace Xsc
{


// GLSL extension agent visitor. Determines which GLSL extension are required for a given GLSL target version.
class GLSLExtensionAgent : private Visitor
{
    
    public:
        
        GLSLExtensionAgent();

        // Returns a set of strings with all required extensions for the specified program and target output GLSL version.
        std::set<std::string> DetermineRequiredExtensions(
            Program& program,
            OutputShaderVersion& targetGLSLVersion,
            const ShaderTarget shaderTarget,
            bool allowExtensions,
            bool explicitBinding,
<<<<<<< HEAD
            bool supportSeparateShaders,
=======
            bool separateShaders,
>>>>>>> e4e2260d
            const OnReportProc& onReportExtension = nullptr
        );

    private:
        
        void AcquireExtension(const std::string& extension, const std::string& reason = "", const AST* ast = nullptr);

        /* --- Visitor implementation --- */

        DECL_VISIT_PROC( Program           );
        DECL_VISIT_PROC( Attribute         );

        DECL_VISIT_PROC( VarDecl           );

        DECL_VISIT_PROC( FunctionDecl      );
        DECL_VISIT_PROC( UniformBufferDecl );
        DECL_VISIT_PROC( BufferDeclStmnt   );

        DECL_VISIT_PROC( BinaryExpr        );
        DECL_VISIT_PROC( UnaryExpr         );
        DECL_VISIT_PROC( CallExpr          );
        DECL_VISIT_PROC( AssignExpr        );
        DECL_VISIT_PROC( InitializerExpr   );

        /* === Members === */

        ShaderTarget                        shaderTarget_       = ShaderTarget::Undefined;

        // Target output GLSL version.
        OutputShaderVersion                 targetGLSLVersion_  = OutputShaderVersion::GLSL330;

        // Minimum required GLSL version.
        OutputShaderVersion                 minGLSLVersion_     = OutputShaderVersion::GLSL130;

        bool                                allowExtensions_    = false;
        bool                                explicitBinding_    = false;

        OnReportProc                        onReportExtension_;

        // Resulting set of required GLSL extensions.
        std::set<std::string>               extensions_;

        // Intrinsic name to GLSL extension map.
        std::map<Intrinsic, const char*>    intrinsicExtMap_;

};


} // /namespace Xsc


#endif



// ================================================================================<|MERGE_RESOLUTION|>--- conflicted
+++ resolved
@@ -37,11 +37,7 @@
             const ShaderTarget shaderTarget,
             bool allowExtensions,
             bool explicitBinding,
-<<<<<<< HEAD
-            bool supportSeparateShaders,
-=======
             bool separateShaders,
->>>>>>> e4e2260d
             const OnReportProc& onReportExtension = nullptr
         );
 
