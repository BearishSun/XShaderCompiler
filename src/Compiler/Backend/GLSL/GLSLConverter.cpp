--- conflicted
+++ resolved
@@ -992,15 +992,9 @@
             else
             {
                 /* Break up the location argument into separate coordinate and LOD arguments */
-<<<<<<< HEAD
-                auto tempVarIdent = MakeTempVarIdent();
-                auto tempVarTypeSpecifier = ASTFactory::MakeTypeSpecifier(args[1]->GetTypeDenoter());
-                auto tempVarDeclStmnt = ASTFactory::MakeVarDeclStmnt(tempVarTypeSpecifier, tempVarIdent, args[1]);
-=======
                 auto tempVarIdent           = MakeTempVarIdent();
                 auto tempVarTypeSpecifier   = ASTFactory::MakeTypeSpecifier(args[1]->GetTypeDenoter());
                 auto tempVarDeclStmnt       = ASTFactory::MakeVarDeclStmnt(tempVarTypeSpecifier, tempVarIdent, args[1]);
->>>>>>> ffee9b60
 
                 InsertStmntBefore(tempVarDeclStmnt);
 
