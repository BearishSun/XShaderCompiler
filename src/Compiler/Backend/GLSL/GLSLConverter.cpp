/*
 * GLSLConverter.cpp
 * 
 * This file is part of the XShaderCompiler project (Copyright (c) 2014-2017 by Lukas Hermanns)
 * See "LICENSE.txt" for license information.
 */

#include "GLSLConverter.h"
#include "GLSLKeywords.h"
#include "FuncNameConverter.h"
#include "TypeConverter.h"
#include "AST.h"
#include "ASTFactory.h"
#include "Exception.h"
#include "Helper.h"
#include "ReportIdents.h"


namespace Xsc
{


/*
 * Internal members
 */

static const char* g_stdNameSelfParam   = "self";
static const char* g_stdNameBaseMember  = "base";
static const char* g_stdNameDummy       = "dummy";


/*
 * Internal structures
 */

struct CodeBlockStmntArgs
{
    bool disableNewScope;
};


/*
 * GLSLConverter class
 */

/*
 * ======= Private: =======
 */

void GLSLConverter::ConvertASTPrimary(Program& program, const ShaderInput& inputDesc, const ShaderOutput& outputDesc)
{
    /* Store settings */
    shaderTarget_       = inputDesc.shaderTarget;
    options_            = outputDesc.options;
    isVKSL_             = IsLanguageVKSL(outputDesc.shaderVersion);
    autoBinding_        = outputDesc.options.autoBinding;
    autoBindingSlot_    = outputDesc.options.autoBindingStartSlot;

    /* Convert type of specific semantics */
    TypeConverter typeConverter;
    typeConverter.Convert(program, GLSLConverter::ConvertVarDeclType);

    /* Convert expressions */
    Flags exprConverterFlags = ExprConverter::All;

    if ( isVKSL_ || ( outputDesc.shaderVersion >= OutputShaderVersion::GLSL420 && outputDesc.shaderVersion <= OutputShaderVersion::GLSL450 ))
    {
        /*
        Remove specific conversions when the GLSL output version is explicitly set to 4.20 or higher,
        i.e. "GL_ARB_shading_language_420pack" extension is available.
        */
        exprConverterFlags.Remove(ExprConverter::ConvertVectorSubscripts);
        exprConverterFlags.Remove(ExprConverter::ConvertInitializer);
    }

    exprConverter_.Convert(program, exprConverterFlags);

    /* Visit program AST */
    Visit(&program);

    /* Convert function names after main conversion, since functon owner structs may have been renamed as well */
    FuncNameConverter funcNameConverter;
    funcNameConverter.Convert(
        program,
        GetNameMangling(),
        GLSLConverter::CompareFuncSignatures,
        FuncNameConverter::All
    );
}

/* ------- Visit functions ------- */

#define IMPLEMENT_VISIT_PROC(AST_NAME) \
    void GLSLConverter::Visit##AST_NAME(AST_NAME* ast, void* args)

IMPLEMENT_VISIT_PROC(Program)
{
    auto entryPoint = ast->entryPointRef;

    /* Register all input and output semantic variables as reserved identifiers */
    switch (shaderTarget_)
    {
        case ShaderTarget::VertexShader:
            if (GetNameMangling().useAlwaysSemantics)
                RenameIdentOfInOutVarDecls(entryPoint->inputSemantics.varDeclRefs, true, true);
            RenameIdentOfInOutVarDecls(entryPoint->outputSemantics.varDeclRefs, false);
            break;

        case ShaderTarget::FragmentShader:
            RenameIdentOfInOutVarDecls(entryPoint->inputSemantics.varDeclRefs, true);
            if (GetNameMangling().useAlwaysSemantics)
                RenameIdentOfInOutVarDecls(entryPoint->outputSemantics.varDeclRefs, false, true);
            break;

        default:
            RenameIdentOfInOutVarDecls(entryPoint->inputSemantics.varDeclRefs, true);
            RenameIdentOfInOutVarDecls(entryPoint->outputSemantics.varDeclRefs, false);
            break;
    }

    RegisterGlobalDeclIdents(entryPoint->inputSemantics.varDeclRefs);
    RegisterGlobalDeclIdents(entryPoint->outputSemantics.varDeclRefs);

    RegisterGlobalDeclIdents(entryPoint->inputSemantics.varDeclRefsSV);
    RegisterGlobalDeclIdents(entryPoint->outputSemantics.varDeclRefsSV);

    VisitScopedStmntList(ast->globalStmnts);
}

IMPLEMENT_VISIT_PROC(CodeBlock)
{
    RemoveDeadCode(ast->stmnts);

    UnrollStmnts(ast->stmnts);

    VisitScopedStmntList(ast->stmnts);
}

IMPLEMENT_VISIT_PROC(CallExpr)
{
    Visit(ast->prefixExpr);

    if (ast->intrinsic != Intrinsic::Undefined)
    {
        /* Insert prefix expression as first argument into function call, if this is a texture intrinsic call */
        if (IsTextureIntrinsic(ast->intrinsic) && ast->prefixExpr)
        {
            if (isVKSL_)
            {
                /* Replace sampler state argument by sampler/texture binding call */
                if (!ast->arguments.empty())
                {
                    auto arg0Expr = ast->arguments.front().get();
                    if (IsSamplerStateTypeDenoter(arg0Expr->GetTypeDenoter()))
                    {
                        ast->arguments[0] = ASTFactory::MakeTextureSamplerBindingCallExpr(
                            ast->prefixExpr, ast->arguments[0]
                        );
                    }
                }
            }
            else
            {
                /* Insert texture object as parameter into intrinsic arguments */
                ast->arguments.insert(ast->arguments.begin(), ast->prefixExpr);
            }
        }
    }

    if (!isVKSL_)
    {
        /* Remove arguments which contain a sampler state object, since GLSL does not support sampler states */
        MoveAllIf(
            ast->arguments,
            GetProgram()->disabledAST,
            [&](const ExprPtr& expr)
            {
                return IsSamplerStateTypeDenoter(expr->GetTypeDenoter());
            }
        );
    }

    if (ast->intrinsic != Intrinsic::Undefined)
        ConvertIntrinsicCall(ast);
    else
        ConvertFunctionCall(ast);

    VISIT_DEFAULT(CallExpr);
}

IMPLEMENT_VISIT_PROC(SwitchCase)
{
    RemoveDeadCode(ast->stmnts);

    Visit(ast->expr);
    VisitScopedStmntList(ast->stmnts);
}

/* --- Declarations --- */

IMPLEMENT_VISIT_PROC(VarDecl)
{
    /* Rename static member variables */
    if (ast->IsStatic())
    {
        if (auto structDecl = ast->structDeclRef)
        {
            /* Rename function to "{TempPrefix}{StructName}_{VarName}" */
            ast->ident = structDecl->ident + "_" + ast->ident;
            ast->ident.AppendPrefix(GetNameMangling().namespacePrefix);
        }
    }

    RegisterDeclIdent(ast);
    VISIT_DEFAULT(VarDecl);
}

IMPLEMENT_VISIT_PROC(BufferDecl)
{
    RegisterDeclIdent(ast);
    ConvertSlotRegisters(ast->slotRegisters);
    VISIT_DEFAULT(BufferDecl);
}

IMPLEMENT_VISIT_PROC(SamplerDecl)
{
    RegisterDeclIdent(ast);
    ConvertSlotRegisters(ast->slotRegisters);
    VISIT_DEFAULT(SamplerDecl);
}

IMPLEMENT_VISIT_PROC(StructDecl)
{
    LabelAnonymousDecl(ast);
    RenameReservedKeyword(ast->ident);

    if (auto baseStruct = ast->baseStructRef)
    {
        /* Insert member of 'base' object */
        auto baseMemberTypeDen  = std::make_shared<StructTypeDenoter>(baseStruct);
        auto baseMemberType     = ASTFactory::MakeTypeSpecifier(baseMemberTypeDen);
        auto baseMember         = ASTFactory::MakeVarDeclStmnt(baseMemberType, GetNameMangling().namespacePrefix + g_stdNameBaseMember);

        baseMember->flags << VarDeclStmnt::isBaseMember;
        baseMember->varDecls.front()->structDeclRef = ast;

        ast->localStmnts.insert(ast->localStmnts.begin(), baseMember);
        ast->varMembers.insert(ast->varMembers.begin(), baseMember);
    }

    PushStructDecl(ast);
    OpenScope();
    {
        VisitScopedStmntList(ast->localStmnts);
    }
    CloseScope();
    PopStructDecl();

    if (!isVKSL_)
        RemoveSamplerStateVarDeclStmnts(ast->varMembers);

    /* Is this an empty structure? */
    if (ast->NumMemberVariables(true) == 0)
    {
        /* Add dummy member if the structure is empty (GLSL does not support empty structures) */
        auto dummyMember = ASTFactory::MakeVarDeclStmnt(DataType::Int, GetNameMangling().temporaryPrefix + g_stdNameDummy);
        ast->varMembers.push_back(dummyMember);
    }
}

/* --- Declaration statements --- */

IMPLEMENT_VISIT_PROC(FunctionDecl)
{
    PushFunctionDecl(ast);
    OpenScope();
    {
        ConvertFunctionDecl(ast);
    }
    CloseScope();
    PopFunctionDecl();
}

IMPLEMENT_VISIT_PROC(UniformBufferDecl)
{
    ConvertSlotRegisters(ast->slotRegisters);
    VisitScopedStmntList(ast->localStmnts);
}

IMPLEMENT_VISIT_PROC(VarDeclStmnt)
{
    /* Push optional array dimensions at the front of all variable declarations */
    auto subTypeDen = ast->typeSpecifier->typeDenoter;

    while (subTypeDen)
    {
        const auto& typeDen = subTypeDen->GetAliased();
        if (auto arrayTypeDen = typeDen.As<ArrayTypeDenoter>())
        {
            /* Copy array dimensions and insert them into front of all variable declarations */
            for (auto& varDecl : ast->varDecls)
            {
                varDecl->arrayDims.insert(
                    varDecl->arrayDims.begin(),
                    arrayTypeDen->arrayDims.begin(),
                    arrayTypeDen->arrayDims.end()
                );
            }

            /* Get last sub type denoter */
            subTypeDen = arrayTypeDen->subTypeDenoter;
        }
        else
            break;
    }

    /* Take latest sub type denoter */
    ast->typeSpecifier->typeDenoter = subTypeDen;

    VISIT_DEFAULT(VarDeclStmnt);
}

IMPLEMENT_VISIT_PROC(AliasDeclStmnt)
{
    /* Add name to structure declaration, if the structure is anonymous */
    if (ast->structDecl && ast->structDecl->ident.Empty() && !ast->aliasDecls.empty())
    {
        /* Use first alias name as structure name (alias names will disappear in GLSL output) */
        ast->structDecl->ident = ast->aliasDecls.front()->ident;

        /* Update type denoters of all alias declarations */
        for (auto& aliasDecl : ast->aliasDecls)
            aliasDecl->typeDenoter->SetIdentIfAnonymous(ast->structDecl->ident);
    }

    VISIT_DEFAULT(AliasDeclStmnt);
}

/* --- Statements --- */

IMPLEMENT_VISIT_PROC(CodeBlockStmnt)
{
    bool disableNewScope = (args != nullptr ? reinterpret_cast<CodeBlockStmntArgs*>(args)->disableNewScope : false);

    if (!disableNewScope)
    {
        OpenScope();
        {
            Visit(ast->codeBlock);
        }
        CloseScope();
    }
    else
        Visit(ast->codeBlock);
}

IMPLEMENT_VISIT_PROC(ForLoopStmnt)
{
    /* Ensure a code block as body statement (if the body is a return statement within the entry point) */
    ConvertEntryPointReturnStmntToCodeBlock(ast->bodyStmnt);

    OpenScope();
    {
        Visit(ast->initStmnt);
        Visit(ast->condition);
        Visit(ast->iteration);

        if (ast->bodyStmnt->Type() == AST::Types::CodeBlockStmnt)
        {
            /* Do NOT open a new scope for the body code block in GLSL */
            CodeBlockStmntArgs bodyStmntArgs;
            bodyStmntArgs.disableNewScope = true;
            VisitScopedStmnt(ast->bodyStmnt, &bodyStmntArgs);
        }
        else
            VisitScopedStmnt(ast->bodyStmnt);
    }
    CloseScope();
}

IMPLEMENT_VISIT_PROC(WhileLoopStmnt)
{
    /* Ensure a code block as body statement (if the body is a return statement within the entry point) */
    ConvertEntryPointReturnStmntToCodeBlock(ast->bodyStmnt);

    OpenScope();
    {
        Visit(ast->condition);
        VisitScopedStmnt(ast->bodyStmnt);
    }
    CloseScope();
}

IMPLEMENT_VISIT_PROC(DoWhileLoopStmnt)
{
    /* Ensure a code block as body statement (if the body is a return statement within the entry point) */
    ConvertEntryPointReturnStmntToCodeBlock(ast->bodyStmnt);

    OpenScope();
    {
        VisitScopedStmnt(ast->bodyStmnt);
        Visit(ast->condition);
    }
    CloseScope();
}

IMPLEMENT_VISIT_PROC(IfStmnt)
{
    /* Ensure a code block as body statement (if the body is a return statement within the entry point) */
    ConvertEntryPointReturnStmntToCodeBlock(ast->bodyStmnt);

    OpenScope();
    {
        Visit(ast->condition);
        VisitScopedStmnt(ast->bodyStmnt);
        Visit(ast->elseStmnt);
    }
    CloseScope();
}

IMPLEMENT_VISIT_PROC(ElseStmnt)
{
    /* Ensure a code block as body statement (if the body is a return statement within the entry point) */
    ConvertEntryPointReturnStmntToCodeBlock(ast->bodyStmnt);

    OpenScope();
    {
        VisitScopedStmnt(ast->bodyStmnt);
    }
    CloseScope();
}

IMPLEMENT_VISIT_PROC(SwitchStmnt)
{
    OpenScope();
    {
        VISIT_DEFAULT(SwitchStmnt);
    }
    CloseScope();
}

IMPLEMENT_VISIT_PROC(ReturnStmnt)
{
    VISIT_DEFAULT(ReturnStmnt);

    /* Check for cast expressions in entry-point return statements */
    if (InsideEntryPoint() && ast->expr != nullptr)
    {
        if (auto castExpr = AST::GetAs<CastExpr>(ast->expr->FindFirstOf(AST::Types::CastExpr)))
        {
            const auto& typeDen = castExpr->GetTypeDenoter();
            if (auto structTypeDen = typeDen->GetAliased().As<StructTypeDenoter>())
            {
                if (auto structDecl = structTypeDen->structDeclRef)
                {
                    /* Convert cast expression to assignment of structure members */
                    ConvertEntryPointReturnStmnt(*ast, structDecl, typeDen, castExpr->expr);
                }
            }
        }
    }
}

/* --- Expressions --- */

//TODO:
//  move this to "ExprConverter" class,
//  and make a correct conversion of "CastExpr" for a struct-constructor (don't use SequenceExpr here)
#if 1

IMPLEMENT_VISIT_PROC(LiteralExpr)
{
    /* Replace 'h' and 'H' suffix with 'f' suffix */
    auto& s = ast->value;

    if (!s.empty())
    {
        if (s.back() == 'h' || s.back() == 'H')
        {
            s.back() = 'f';
            ast->dataType = DataType::Float;
        }
    }

    VISIT_DEFAULT(LiteralExpr);
}

IMPLEMENT_VISIT_PROC(CastExpr)
{
    /* Call default visitor first, then convert to avoid multiple conversions on its sub expressions */
    VISIT_DEFAULT(CastExpr);

    /* Check if the expression must be extended for a struct c'tor */
    const auto& typeDen = ast->typeSpecifier->GetTypeDenoter()->GetAliased();
    if (auto structTypeDen = typeDen.As<StructTypeDenoter>())
    {
        if (auto structDecl = structTypeDen->structDeclRef)
        {
            /* Get the type denoter of all structure members */
            std::vector<TypeDenoterPtr> memberTypeDens;
            structDecl->CollectMemberTypeDenoters(memberTypeDens, false);

            /* Convert sub expression for structure c'tor */
            if (ast->expr->FindFirstOf(AST::Types::CallExpr))
            {
                /* Generate temporary variable with call expression, and insert its declaration statement before the cast expression */
                auto tempVarIdent           = MakeTempVarIdent();
                auto tempVarTypeSpecifier   = ASTFactory::MakeTypeSpecifier(ast->expr->GetTypeDenoter());
                auto tempVarDeclStmnt       = ASTFactory::MakeVarDeclStmnt(tempVarTypeSpecifier, tempVarIdent, ast->expr);
                auto tempVarExpr            = ASTFactory::MakeObjectExpr(tempVarDeclStmnt->varDecls.front().get());

                ast->expr = ASTFactory::MakeConstructorListExpr(tempVarExpr, memberTypeDens);

                InsertStmntBefore(tempVarDeclStmnt);
            }
            else
            {
                /* Generate list expression with N copies of the expression (where N is the number of struct members) */
                ast->expr = ASTFactory::MakeConstructorListExpr(ast->expr, memberTypeDens);
            }
        }
    }
}

#endif

IMPLEMENT_VISIT_PROC(ObjectExpr)
{
    ConvertObjectExpr(ast);
    VISIT_DEFAULT(ObjectExpr);
}

#undef IMPLEMENT_VISIT_PROC

/* ----- Scope functions ----- */

void GLSLConverter::RegisterDeclIdent(Decl* obj, bool global)
{
    /* Rename declaration object if required */
    if (MustRenameDeclIdent(obj))
        RenameIdentOf(obj);

    /* Rename declaration object if it has a reserved keyword */
    RenameReservedKeyword(obj->ident);

    /* Register identifier in symbol table */
    if (global)
        globalReservedDecls_.push_back(obj);
    else
        Register(obj->ident);
}

void GLSLConverter::RegisterGlobalDeclIdents(const std::vector<VarDecl*>& varDecls)
{
    for (auto varDecl : varDecls)
        RegisterDeclIdent(varDecl, true);
}

/* --- Helper functions for conversion --- */

bool GLSLConverter::MustRenameDeclIdent(const Decl* obj) const
{
    if (auto varDeclObj = obj->As<VarDecl>())
    {
        /*
        Variables must be renamed if they are not inside a structure declaration and their names are reserved,
        or the identifier has already been declared in the current scope
        */
        if (InsideStructDecl() || varDeclObj->flags(VarDecl::isShaderInput))
            return false;

        /* Does the declaration object has a globally reserved identifier? */
        const auto it = std::find_if(
            globalReservedDecls_.begin(), globalReservedDecls_.end(),
            [varDeclObj](const Decl* compareObj)
            {
                return (compareObj->ident == varDeclObj->ident);
            }
        );

        if (it != globalReservedDecls_.end())
        {
            /* Is the declaration object the reserved variable? */
            return (*it != obj);
        }
    }

    /* Check if identifier has already been declared in the current scope */
    if (FetchFromCurrentScope(obj->ident))
        return true;

    return false;
}

void GLSLConverter::RemoveSamplerStateVarDeclStmnts(std::vector<VarDeclStmntPtr>& stmnts)
{
    /* Move all variables to disabled code which are sampler state objects, since GLSL does not support sampler states */
    MoveAllIf(
        stmnts,
        GetProgram()->disabledAST,
        [&](const VarDeclStmntPtr& varDeclStmnt)
        {
            return IsSamplerStateTypeDenoter(varDeclStmnt->typeSpecifier->GetTypeDenoter());
        }
    );
}

bool GLSLConverter::RenameReservedKeyword(Identifier& ident)
{
    if (options_.obfuscate)
    {
        /* Set output identifier to an obfuscated number */
        RenameIdentObfuscated(ident);
        return true;
    }
    else
    {
        const auto& reservedKeywords = ReservedGLSLKeywords();

        /* Perform name mangling on output identifier if the input identifier is a reserved name */
        auto it = reservedKeywords.find(ident);
        if (it != reservedKeywords.end())
        {
            ident.AppendPrefix(GetNameMangling().reservedWordPrefix);
            return true;
        }

        /* Check if identifier begins with "gl_" */
        if (ident.Final().compare(0, 3, "gl_") == 0)
        {
            ident.AppendPrefix(GetNameMangling().reservedWordPrefix);
            return true;
        }

        return false;
    }
}

bool GLSLConverter::CompareFuncSignatures(const FunctionDecl& lhs, const FunctionDecl& rhs)
{
    /* Compare function signatures and ignore generic sub types (GLSL has no distinction for these types) */
    return lhs.EqualsSignature(rhs, TypeDenoter::IgnoreGenericSubType);
}

bool GLSLConverter::ConvertVarDeclType(VarDecl& varDecl)
{
    if (varDecl.semantic.IsSystemValue())
    {
        /* Convert data type for system value semantics */
        const auto dataType = SemanticToGLSLDataType(varDecl.semantic);
        if (dataType != DataType::Undefined)
        {
            ConvertVarDeclBaseTypeDenoter(varDecl, dataType);
            return true;
        }
    }
    return false;
}

bool GLSLConverter::ConvertVarDeclBaseTypeDenoter(VarDecl& varDecl, const DataType dataType)
{
    if (auto varDeclStmnt = varDecl.declStmntRef)
    {
        auto typeDen = std::make_shared<BaseTypeDenoter>(dataType);

        if (varDeclStmnt->varDecls.size() == 1)
        {
            /* Convert type of declaration statement */
            varDeclStmnt->typeSpecifier->typeDenoter = typeDen;
        }
        else
        {
            /* Set custom type denoter for this variable */
            varDecl.SetCustomTypeDenoter(typeDen);

            /*
            ~~~~~~~~~~~~~~~ TODO: ~~~~~~~~~~~~~~~
            split declaration statement into three parts:
            1. All variables before this one
            2. This variable
            3. All variables after this one

            Example of converting 'b' (Before):
                "uint a, b = a, c = b;"

            Example of converting 'b' (After):
                "uint a; int b = (int)a; uint c = (uint)b;"
            */
        }

        varDecl.ResetTypeDenoter();

        return true;
    }
    return false;
}

/* ----- Function declaration ----- */

void GLSLConverter::ConvertFunctionDecl(FunctionDecl* ast)
{
    /* Convert member function to global function */
    VarDecl* selfParamVar = nullptr;

    if (auto structDecl = ast->structDeclRef)
    {
        if (!ast->IsStatic())
        {
            /* Insert parameter of 'self' object */
            auto selfParamTypeDen   = std::make_shared<StructTypeDenoter>(structDecl);
            auto selfParamType      = ASTFactory::MakeTypeSpecifier(selfParamTypeDen);
            auto selfParam          = ASTFactory::MakeVarDeclStmnt(selfParamType, GetNameMangling().namespacePrefix + g_stdNameSelfParam);

            selfParam->flags << VarDeclStmnt::isSelfParameter;

            ast->parameters.insert(ast->parameters.begin(), selfParam);

            selfParamVar = selfParam->varDecls.front().get();
        }
    }

    if (selfParamVar)
        PushSelfParameter(selfParamVar);

    RenameReservedKeyword(ast->ident);

    if (ast->flags(FunctionDecl::isEntryPoint))
        ConvertFunctionDeclEntryPoint(ast);
    else
        ConvertFunctionDeclDefault(ast);

    if (!isVKSL_)
        RemoveSamplerStateVarDeclStmnts(ast->parameters);

    if (selfParamVar)
        PopSelfParameter();
}

void GLSLConverter::ConvertFunctionDeclDefault(FunctionDecl* ast)
{
    /* Default visitor */
    Visitor::VisitFunctionDecl(ast, nullptr);
}

void GLSLConverter::ConvertFunctionDeclEntryPoint(FunctionDecl* ast)
{
    /* Propagate array parameter declaration to input/output semantics */
    for (auto param : ast->parameters)
    {
        if (!param->varDecls.empty())
        {
            auto varDecl = param->varDecls.front();
            const auto& typeDen = varDecl->GetTypeDenoter()->GetAliased();
            if (auto arrayTypeDen = typeDen.As<ArrayTypeDenoter>())
            {
                /* Mark this member and all structure members as dynamic array */
                varDecl->flags << VarDecl::isDynamicArray;

                const auto& subTypeDen = arrayTypeDen->subTypeDenoter->GetAliased();
                if (auto structSubTypeDen = subTypeDen.As<StructTypeDenoter>())
                {
                    if (structSubTypeDen->structDeclRef)
                    {
                        structSubTypeDen->structDeclRef->ForEachVarDecl(
                            [](VarDeclPtr& member)
                            {
                                member->flags << VarDecl::isDynamicArray;
                            }
                        );
                    }
                }
            }
        }
    }

    /* Default visitor */
    Visitor::VisitFunctionDecl(ast, nullptr);
}

/* ----- Call expressions ----- */

void GLSLConverter::ConvertIntrinsicCall(CallExpr* ast)
{
    if (IsGatherIntrisic(ast->intrinsic))
        ConvertIntrinsicCallGather(ast);

    switch (ast->intrinsic)
    {
        case Intrinsic::InterlockedAdd:
        case Intrinsic::InterlockedAnd:
        case Intrinsic::InterlockedOr:
        case Intrinsic::InterlockedXor:
        case Intrinsic::InterlockedMin:
        case Intrinsic::InterlockedMax:
        case Intrinsic::InterlockedCompareExchange:
        case Intrinsic::InterlockedExchange:
            ConvertIntrinsicCallImageAtomic(ast);
            break;
        case Intrinsic::Saturate:
            ConvertIntrinsicCallSaturate(ast);
            break;
        case Intrinsic::Tex1DLod:
        case Intrinsic::Tex2DLod:
        case Intrinsic::Tex3DLod:
        case Intrinsic::TexCubeLod:
            ConvertIntrinsicCallTexLod(ast);
            break;
        case Intrinsic::Texture_Sample_2:
        case Intrinsic::Texture_Sample_3:
        case Intrinsic::Texture_Sample_4:
        case Intrinsic::Texture_Sample_5:
            ConvertIntrinsicCallTextureSample(ast);
            break;
        case Intrinsic::Texture_SampleLevel_3:
        case Intrinsic::Texture_SampleLevel_4:
        case Intrinsic::Texture_SampleLevel_5:
            ConvertIntrinsicCallTextureSampleLevel(ast);
            break;
        case Intrinsic::Texture_Load_1:
        case Intrinsic::Texture_Load_2:
        case Intrinsic::Texture_Load_3:
            ConvertIntrinsicCallTextureLoad(ast);
            break;
        default:
            break;
    }
}

void GLSLConverter::ConvertIntrinsicCallSaturate(CallExpr* ast)
{
    /* Convert "saturate(x)" to "clamp(x, genType(0), genType(1))" */
    if (ast->arguments.size() == 1)
    {
        auto argTypeDen = ast->arguments.front()->GetTypeDenoter()->GetSub();
        if (argTypeDen->IsBase())
        {
            ast->intrinsic = Intrinsic::Clamp;
            ast->arguments.push_back(ASTFactory::MakeLiteralCastExpr(argTypeDen, DataType::Int, "0"));
            ast->arguments.push_back(ASTFactory::MakeLiteralCastExpr(argTypeDen, DataType::Int, "1"));
        }
        else
            RuntimeErr(R_InvalidIntrinsicArgType(ast->ident), ast->arguments.front().get());
    }
    else
        RuntimeErr(R_InvalidIntrinsicArgCount(ast->ident, 1, ast->arguments.size()), ast);
}

static int GetTextureDimFromIntrinsicCall(CallExpr* ast)
{
    /* Get buffer object from sample intrinsic call */
    if (ast->prefixExpr)
        return ExprConverter::GetTextureDimFromExpr(ast->prefixExpr.get(), ast);
    else
        RuntimeErr(R_FailedToGetTextureDim, ast);
}

void GLSLConverter::ConvertIntrinsicCallTexLod(CallExpr* ast)
{
    /* Convert "tex1Dlod(s, t)" to "textureLod(s, t.xyz, t.w)" (also for tex2Dlod, tex3Dlod, and texCUBElod) */
    if (ast->arguments.size() == 2)
    {
        auto& args = ast->arguments;

        /* Determine vector size for texture intrinsic */
        if (auto textureDim = ExprConverter::GetTextureDimFromExpr(args[0].get()))
        {
            /* Convert arguments */
            exprConverter_.ConvertExprIfCastRequired(args[1], DataType::Float4, true);

            /* Generate temporary variable with second argument, and insert its declaration statement before the intrinsic call */
            auto tempVarIdent           = MakeTempVarIdent();
            auto tempVarTypeSpecifier   = ASTFactory::MakeTypeSpecifier(args[1]->GetTypeDenoter());
            auto tempVarDeclStmnt       = ASTFactory::MakeVarDeclStmnt(tempVarTypeSpecifier, tempVarIdent, args[1]);
            auto tempVarExpr            = ASTFactory::MakeObjectExpr(tempVarIdent, tempVarDeclStmnt->varDecls.front().get());

            InsertStmntBefore(tempVarDeclStmnt);

            const std::string vectorSubscript = "xyzw";

            auto subExpr    = ASTFactory::MakeObjectExpr(tempVarDeclStmnt->varDecls.front().get());
            auto arg1Expr   = ASTFactory::MakeObjectExpr(subExpr, vectorSubscript.substr(0, textureDim));
            auto arg2Expr   = ASTFactory::MakeObjectExpr(subExpr, "w");

            args[1] = arg1Expr;
            args.push_back(arg2Expr);
        }
    }
    else
        RuntimeErr(R_InvalidIntrinsicArgCount(ast->ident, 2, ast->arguments.size()), ast);
}

void GLSLConverter::ConvertIntrinsicCallTextureSample(CallExpr* ast)
{
    /* Determine vector size for texture intrinsic */
    if (auto textureDim = GetTextureDimFromIntrinsicCall(ast))
    {
        /* Convert arguments */
        auto& args = ast->arguments;

        /* Ensure argument: float[1,2,3,4] Location */
        if (args.size() >= 2)
            exprConverter_.ConvertExprIfCastRequired(args[1], VectorDataType(DataType::Float, textureDim), true);

        /* Ensure argument: int[1,2,3] Offset */
        if (args.size() >= 3)
            exprConverter_.ConvertExprIfCastRequired(args[2], VectorDataType(DataType::Int, textureDim), true);
    }
}

void GLSLConverter::ConvertIntrinsicCallTextureSampleLevel(CallExpr* ast)
{
    /* Determine vector size for texture intrinsic */
    if (auto textureDim = GetTextureDimFromIntrinsicCall(ast))
    {
        /* Convert arguments */
        auto& args = ast->arguments;

        /* Ensure argument: float[1,2,3,4] Location */
        if (args.size() >= 2)
            exprConverter_.ConvertExprIfCastRequired(args[1], VectorDataType(DataType::Float, textureDim), true);

        /* Ensure argument: int[1,2,3] Offset */
        if (args.size() >= 4)
            exprConverter_.ConvertExprIfCastRequired(args[3], VectorDataType(DataType::Int, textureDim), true);
    }
}

void GLSLConverter::ConvertIntrinsicCallTextureLoad(CallExpr* ast)
{
    /* Determine vector size for texture intrinsic */
    if (auto textureDim = GetTextureDimFromIntrinsicCall(ast))
    {
        auto& args = ast->arguments;
        if (args.size() < 2)
        {
            RuntimeErr(R_InvalidIntrinsicArgCount(ast->ident, 2, ast->arguments.size()), ast);
            return;
        }

        const auto& typeDen = ast->prefixExpr->GetTypeDenoter()->GetAliased();
        if (auto bufferTypeDen = typeDen.As<BufferTypeDenoter>())
        {
            if (bufferTypeDen->bufferType == BufferType::Texture2DMS || bufferTypeDen->bufferType == BufferType::Texture2DMSArray)
            {
                /* GLSL doesn't support offset for MS textures */
                if (ast->intrinsic == Intrinsic::Texture_Load_3)
                    RuntimeErr(R_FailedToMapClassIntrinsicOverload(ast->ident, BufferTypeToString(bufferTypeDen->bufferType)), ast);
<<<<<<< HEAD
=======

                /* Ensure argument: int Sample */
                if (args.size() >= 3)
                    exprConverter_.ConvertExprIfCastRequired(args[2], DataType::Int, true);
>>>>>>> 51728763
            }
            else if (bufferTypeDen->bufferType == BufferType::Buffer)
            {
                /* No conversion for buffer loads */
            }
            else
            {
                /* Break up the location argument into separate coordinate and LOD arguments */
                auto tempVarIdent = MakeTempVarIdent();
                auto tempVarTypeSpecifier = ASTFactory::MakeTypeSpecifier(args[1]->GetTypeDenoter());
                auto tempVarDeclStmnt = ASTFactory::MakeVarDeclStmnt(tempVarTypeSpecifier, tempVarIdent, args[1]);

                InsertStmntBefore(tempVarDeclStmnt);

                const std::string vectorSubscript = "xyzw";

                auto subExpr = ASTFactory::MakeObjectExpr(tempVarDeclStmnt->varDecls.front().get());
                auto arg1Expr = ASTFactory::MakeObjectExpr(subExpr, vectorSubscript.substr(0, textureDim));
                auto arg2Expr = ASTFactory::MakeObjectExpr(subExpr, vectorSubscript.substr(textureDim, 1));

                args[1] = arg1Expr;
                args.insert(args.begin() + 2, arg2Expr);

                exprConverter_.ConvertExprIfCastRequired(args[2], DataType::Int, true);

                /* Ensure argument: int[1,2,3] Offset */
                if (args.size() >= 4)
                    exprConverter_.ConvertExprIfCastRequired(args[3], VectorDataType(DataType::Int, textureDim), true);
            }

            /* Ensure argument: int[1,2,3] Location */
            exprConverter_.ConvertExprIfCastRequired(args[1], VectorDataType(DataType::Int, textureDim), true);
        }
    }
}

void GLSLConverter::ConvertIntrinsicCallImageAtomic(CallExpr* ast)
{
    /* Convert "atomic*" to "imageAtomic*" for buffer types */
    if (ast->arguments.size() >= 2)
    {
        const auto& arg0Expr = ast->arguments.front();
        if (auto arg0ArrayExpr = arg0Expr->As<ArrayExpr>())
        {
            const auto& typeDen = arg0ArrayExpr->prefixExpr->GetTypeDenoter()->GetAliased();
            if (auto bufferTypeDen = typeDen.As<BufferTypeDenoter>())
            {
                /* Is the buffer declaration a read/write texture? */
                if (IsRWTextureBufferType(bufferTypeDen->bufferType))
                {
                    /* Map interlocked intrinsic to image atomic intrinsic */
                    ast->intrinsic = InterlockedToImageAtomicIntrinsic(ast->intrinsic);

                    /* Insert array indices from object identifier after first argument */
                    ast->arguments.insert(ast->arguments.begin() + 1, arg0ArrayExpr->arrayIndices.back());

                    /* Check if array expression must be replaced by its sub expression */
                    arg0ArrayExpr->arrayIndices.pop_back();
                    if (arg0ArrayExpr->arrayIndices.empty())
                        ast->arguments.front() = arg0ArrayExpr->prefixExpr;
                }
            }
        }
        else
        {
            const auto& typeDen = arg0Expr->GetTypeDenoter()->GetAliased();
            if (auto bufferTypeDen = typeDen.As<BufferTypeDenoter>())
            {
                /* Is the buffer declaration a read/write texture? */
                if (IsRWTextureBufferType(bufferTypeDen->bufferType))
                {
                    /* Map interlocked intrinsic to image atomic intrinsic */
                    ast->intrinsic = InterlockedToImageAtomicIntrinsic(ast->intrinsic);
                }
            }
        }
    }
}

void GLSLConverter::ConvertIntrinsicCallGather(CallExpr* ast)
{
    bool isCompare = IsTextureCompareIntrinsic(ast->intrinsic);

    /* If using separate offsets for each sample, convert four arguments into a single 4-element array argument */
    auto offsetCount = GetGatherIntrinsicOffsetParamCount(ast->intrinsic);
    if (offsetCount == 4)
    {
        /* Check if we have the valid number of arguments */
        int offsetArgStart  = (isCompare ? 3 : 2);
        int offsetArgEnd    = offsetArgStart + 4;

        if (ast->arguments.size() < static_cast<std::size_t>(offsetArgEnd))
        {
            RuntimeErr(R_InvalidIntrinsicArgCount(ast->ident, offsetArgEnd, ast->arguments.size()), ast);
            return;
        }

        /* Determine the type of the array */
        auto baseTypeDenoter = std::make_shared<BaseTypeDenoter>();
        baseTypeDenoter->dataType = DataType::Int2;

        std::vector<ArrayDimensionPtr> arrayDims;
        arrayDims.push_back(ASTFactory::MakeArrayDimension(4));

        auto arrayTypeDenoter = std::make_shared<ArrayTypeDenoter>(baseTypeDenoter, arrayDims);

        /* Place the arguments into the array */
        std::vector<ExprPtr> arrayCtorArguments;
        for (int i = offsetArgStart; i < offsetArgEnd; ++i)
        {
            auto& argument = ast->arguments[i];
            exprConverter_.ConvertExprIfCastRequired(argument, DataType::Int2, true);

            arrayCtorArguments.push_back(argument);
        }

        auto arrayCtorExpr = ASTFactory::MakeTypeCtorCallExpr(arrayTypeDenoter, arrayCtorArguments);

        /* Remove offset arguments and add the array argument in their place */
        ast->arguments.erase(ast->arguments.begin() + offsetArgStart, ast->arguments.begin() + offsetArgEnd);
        ast->arguments.insert(ast->arguments.begin() + offsetArgStart, arrayCtorExpr);
    }

    /* Add a component index argument based on the intrinsic type */
    if (!isCompare)
    {
        int componentIdx = GetGatherIntrinsicComponentIndex(ast->intrinsic);
        auto componentArgExpr = ASTFactory::MakeLiteralExpr(DataType::Int, std::to_string(componentIdx));

        ast->arguments.push_back(componentArgExpr);
    }
}

void GLSLConverter::ConvertFunctionCall(CallExpr* ast)
{
    if (auto funcDecl = ast->funcDeclRef)
    {
        if (funcDecl->IsMemberFunction())
        {
            if (funcDecl->IsStatic())
            {
                /* Drop prefix expression, since GLSL only allows global functions */
                ast->prefixExpr.reset();
            }
            else
            {
                /* Get structure from prefix expression or active structure declaration */
                StructDecl* activeStructDecl = nullptr;

                if (ast->prefixExpr)
                {
                    const auto& typeDen = ast->prefixExpr->GetTypeDenoter()->GetAliased();
                    if (auto structTypeDen = typeDen.As<StructTypeDenoter>())
                        activeStructDecl = structTypeDen->structDeclRef;
                }
                else
                    activeStructDecl = ActiveStructDecl();

                /* Insert 'self' or 'base' prefix if necessary */
                ConvertObjectPrefixStructMember(ast->prefixExpr, funcDecl->structDeclRef, activeStructDecl);

                /* Move prefix expression as argument into the function call */
                if (ast->prefixExpr)
                    ast->PushArgumentFront(std::move(ast->prefixExpr));
                else
                    RuntimeErr(R_MissingSelfParamForMemberFunc(funcDecl->ToString()), ast);
            }
        }
    }
}

/* ----- Entry point ----- */

/*
~~~~~~~~~~~~~~~ TODO: refactor this ~~~~~~~~~~~~~~~
*/
void GLSLConverter::ConvertEntryPointStructPrefix(ExprPtr& expr, ObjectExpr* objectExpr)
{
    auto nonBracketExpr = expr->FindFirstNotOf(AST::Types::BracketExpr);
    if (auto prefixExpr = nonBracketExpr->As<ObjectExpr>())
        ConvertEntryPointStructPrefixObject(expr, prefixExpr, objectExpr);
    else if (auto prefixExpr = nonBracketExpr->As<ArrayExpr>())
        ConvertEntryPointStructPrefixArray(expr, prefixExpr, objectExpr);
}

// Marks the object expression as 'immutable', if the specified structure is a non-entry-point (NEP) parameter
static bool MakeObjectExprImmutableForNEPStruct(ObjectExpr* objectExpr, const StructDecl* structDecl)
{
    if (structDecl)
    {
        if (structDecl->flags(StructDecl::isNonEntryPointParam))
        {
            /* Mark object expression as immutable */
            objectExpr->flags << ObjectExpr::isImmutable;
            return true;
        }
    }
    return false;
}

void GLSLConverter::ConvertEntryPointStructPrefixObject(ExprPtr& expr, ObjectExpr* prefixExpr, ObjectExpr* objectExpr)
{
    /* Does this l-value refer to a variable declaration? */
    if (auto varDecl = prefixExpr->FetchVarDecl())
    {
        /* Is its type denoter a structure? */
        const auto& varTypeDen = varDecl->GetTypeDenoter()->GetAliased();
        if (auto structTypeDen = varTypeDen.As<StructTypeDenoter>())
        {
            /* Can the structure be resolved? */
            if (!MakeObjectExprImmutableForNEPStruct(objectExpr, structTypeDen->structDeclRef))
            {
                /* Drop prefix expression for global input/output variables */
                if (IsGlobalInOutVarDecl(objectExpr->FetchVarDecl()))
                    expr.reset();
            }
        }
    }
}

void GLSLConverter::ConvertEntryPointStructPrefixArray(ExprPtr& expr, ArrayExpr* prefixExpr, ObjectExpr* objectExpr)
{
    /* Does this l-value refer to a variable declaration? */
    if (auto varDecl = prefixExpr->prefixExpr->FetchVarDecl())
    {
        /* Is its type denoter an array of structures? */
        const auto& varTypeDen = varDecl->GetTypeDenoter()->GetAliased();
        if (auto arrayTypeDen = varTypeDen.As<ArrayTypeDenoter>())
        {
            const auto& varSubTypeDen = arrayTypeDen->subTypeDenoter->GetAliased();
            if (auto structTypeDen = varSubTypeDen.As<StructTypeDenoter>())
            {
                /* Can the structure be resolved? */
                MakeObjectExprImmutableForNEPStruct(objectExpr, structTypeDen->structDeclRef);
            }
        }
    }
}

void GLSLConverter::ConvertEntryPointReturnStmnt(ReturnStmnt& ast, StructDecl* structDecl, const TypeDenoterPtr& typeDen, const ExprPtr& typeConstructor)
{
    if (typeConstructor)
    {
        if (auto sequenceExpr = typeConstructor->As<SequenceExpr>())
            ConvertEntryPointReturnStmntSequenceExpr(ast, structDecl, typeDen, *sequenceExpr);
        else
            ConvertEntryPointReturnStmntCommonExpr(ast, structDecl, typeDen, typeConstructor);
    }
}

void GLSLConverter::ConvertEntryPointReturnStmntSequenceExpr(ReturnStmnt& ast, StructDecl* structDecl, const TypeDenoterPtr& typeDen, const SequenceExpr& typeConstructor)
{
    /* Make variable declaration of structure type */
    auto varIdent       = MakeTempVarIdent();
    auto varDeclStmnt   = ASTFactory::MakeVarDeclStmnt(ASTFactory::MakeTypeSpecifier(typeDen), varIdent);
    auto varDecl        = varDeclStmnt->varDecls.front().get();

    /* Mark variable as an entry-point local (will be removed in code generation) and entry-point output */
    varDecl->flags << (VarDecl::isEntryPointLocal | VarDecl::isEntryPointOutput);

    InsertStmntBefore(varDeclStmnt);

    /* Convert new statement */
    Visit(varDeclStmnt);

    /* Make member assignments */
    auto prefixExpr = ASTFactory::MakeObjectExpr(varDecl);

    std::size_t idx = 0;

    structDecl->ForEachVarDecl(
        [&](VarDeclPtr& varDecl)
        {
            if (idx < typeConstructor.exprs.size())
            {
                /* Make assignment statement for structure member */
                auto assignStmnt = ASTFactory::MakeAssignStmnt(
                    ASTFactory::MakeObjectExpr(prefixExpr, varDecl->ident.Original(), varDecl.get()),
                    typeConstructor.exprs[idx++]
                );

                InsertStmntBefore(assignStmnt);

                /* Convert new statement */
                Visit(assignStmnt);
            }
        }
    );

    /* Finally convert return statement */
    ast.expr = prefixExpr;

    /* Add variable as instance to this structure as entry point output */
    structDecl->AddShaderOutputInstance(varDecl);

    /* Add variable as parameter-structure to entry point */
    if (auto entryPoint = GetProgram()->entryPointRef)
        entryPoint->paramStructs.push_back({ ast.expr.get(), varDecl, structDecl });
}

void GLSLConverter::ConvertEntryPointReturnStmntCommonExpr(ReturnStmnt& ast, StructDecl* structDecl, const TypeDenoterPtr& typeDen, const ExprPtr& typeConstructor)
{
    /* Convert common expression into sequence expression to make use of the primary conversion function */
    SequenceExpr sequenceExpr(SourcePosition::ignore);
    {
        sequenceExpr.exprs.push_back(typeConstructor);
    }
    ConvertEntryPointReturnStmntSequenceExpr(ast, structDecl, typeDen, sequenceExpr);
}

void GLSLConverter::ConvertEntryPointReturnStmntToCodeBlock(StmntPtr& stmnt)
{
    /* Is this statement within the entry point? */
    if (InsideEntryPoint())
    {
        if (stmnt->Type() == AST::Types::ReturnStmnt)
        {
            /* Convert statement into a code block statement */
            stmnt = ASTFactory::MakeCodeBlockStmnt(stmnt);
        }
    }
}

/* ----- Object expressions ----- */

void GLSLConverter::ConvertObjectExpr(ObjectExpr* objectExpr)
{
    /* Does this object expression refer to a static variable declaration? */
    if (auto varDecl = objectExpr->FetchVarDecl())
    {
        if (varDecl->IsStatic())
            ConvertObjectExprStaticVar(objectExpr);
        else
            ConvertObjectExprDefault(objectExpr);
    }
    else
        ConvertObjectExprDefault(objectExpr);
}

void GLSLConverter::ConvertObjectExprStaticVar(ObjectExpr* objectExpr)
{
    /* Remove prefix from static variable access */
    objectExpr->prefixExpr.reset();
}

void GLSLConverter::ConvertObjectExprDefault(ObjectExpr* objectExpr)
{
    /* Convert prefix expression if it's the identifier of an entry-point struct instance */
    if (objectExpr->prefixExpr)
        ConvertEntryPointStructPrefix(objectExpr->prefixExpr, objectExpr);

    if (objectExpr->prefixExpr)
    {
        if (objectExpr->isStatic)
        {
            /* Convert prefix expression if it's a base structure namespace expression (e.g. "obj.BaseStruct::member" -> "obj.xsn_base.member") */
            ConvertObjectPrefixNamespace(objectExpr->prefixExpr, objectExpr);
        }
        else
        {
            /* Convert prefix expression if the object refers to a member variable of a base structure */
            ConvertObjectPrefixBaseStruct(objectExpr->prefixExpr, objectExpr);
        }
    }

    /* Add "self"-parameter to front, if the variable refers to a member of the active structure */
    if (!objectExpr->prefixExpr)
        ConvertObjectPrefixSelfParam(objectExpr->prefixExpr, objectExpr);
}

void GLSLConverter::ConvertObjectPrefixStructMember(ExprPtr& prefixExpr, const StructDecl* ownerStructDecl, const StructDecl* activeStructDecl)
{
    /* Does this variable belong to its structure type directly, or to a base structure? */
    if (ownerStructDecl && activeStructDecl)
    {
        if (ownerStructDecl == activeStructDecl)
        {
            if (auto selfParam = ActiveSelfParameter())
            {
                /* Make the 'self'-parameter the new prefix expression */
                prefixExpr = ASTFactory::MakeObjectExpr(selfParam);
            }
        }
        else if (ownerStructDecl->IsBaseOf(activeStructDecl))
        {
            while (activeStructDecl && activeStructDecl != ownerStructDecl)
            {
                if (auto baseMember = activeStructDecl->FetchBaseMember())
                {
                    /* Insert 'base' member object expression(s) */
                    prefixExpr = ASTFactory::MakeObjectExpr(prefixExpr, baseMember->ident.Original(), baseMember);
                }

                /* Check for next base structure */
                activeStructDecl = activeStructDecl->baseStructRef;
            }
        }
    }
}

void GLSLConverter::ConvertObjectPrefixSelfParam(ExprPtr& prefixExpr, ObjectExpr* objectExpr)
{
    /* Is this object a member of the active owner structure (like 'this->memberVar')? */
    if (auto activeStructDecl = ActiveStructDecl())
    {
        if (auto varDecl = objectExpr->FetchVarDecl())
        {
            /* Insert 'self' or 'base' prefix if necessary */
            if (varDecl->structDeclRef == activeStructDecl)
            {
                if (auto selfParam = ActiveSelfParameter())
                {
                    /* Make the 'self'-parameter the new prefix expression */
                    prefixExpr = ASTFactory::MakeObjectExpr(selfParam);
                }
            }
        }
    }
}

void GLSLConverter::ConvertObjectPrefixBaseStruct(ExprPtr& prefixExpr, ObjectExpr* objectExpr)
{
    const auto& prefixTypeDen = prefixExpr->GetTypeDenoter()->GetAliased();
    if (auto prefixStructTypeDen = prefixTypeDen.As<StructTypeDenoter>())
    {
        if (auto activeStructDecl = prefixStructTypeDen->structDeclRef)
        {
            if (auto varDecl = objectExpr->FetchVarDecl())
            {
                /* Insert 'self' or 'base' prefix if necessary */
                ConvertObjectPrefixStructMember(prefixExpr, varDecl->structDeclRef, activeStructDecl);
            }
        }
    }
}

void GLSLConverter::ConvertObjectPrefixNamespace(ExprPtr& prefixExpr, ObjectExpr* objectExpr)
{
    /* Is the prefix expression a base structure namespace expression? */
    if (auto prefixObjectExpr = prefixExpr->As<ObjectExpr>())
    {
        /* Get base structure namespace */
        if (auto baseStructDecl = prefixObjectExpr->FetchSymbol<StructDecl>())
        {
            if (prefixObjectExpr->prefixExpr)
            {
                /* Fetch "base"-member from prefix structure type */
                const auto& prefixTypeDen = prefixObjectExpr->prefixExpr->GetTypeDenoter()->GetAliased();
                if (auto prefixStructTypeDen = prefixTypeDen.As<StructTypeDenoter>())
                {
                    if (auto activeStructDecl = prefixStructTypeDen->structDeclRef)
                        ConvertObjectPrefixNamespaceStruct(prefixObjectExpr, objectExpr, baseStructDecl, activeStructDecl);
                }
            }
            else
            {
                /* Fetch "base"-member from active structure declaration */
                if (auto activeStructDecl = ActiveStructDecl())
                    ConvertObjectPrefixNamespaceStruct(prefixObjectExpr, objectExpr, baseStructDecl, activeStructDecl);
            }
        }
    }
}

void GLSLConverter::ConvertObjectPrefixNamespaceStruct(ObjectExpr* prefixObjectExpr, ObjectExpr* objectExpr, const StructDecl* baseStructDecl, const StructDecl* activeStructDecl)
{
    if (activeStructDecl == baseStructDecl)
    {
        /* Remove this redundant prefix */
        objectExpr->isStatic    = false;
        objectExpr->prefixExpr  = prefixObjectExpr->prefixExpr;
    }
    else
    {
        /* Convert prefix expression from base struct namespace to "base"-member */
        if (auto baseMember = activeStructDecl->FetchBaseMember())
        {
            objectExpr->isStatic        = false;
            prefixObjectExpr->symbolRef = baseMember;
            prefixObjectExpr->ident     = baseMember->ident.Original();
        }

        /* Insert further "base" members until specified base structure namespace has reached */
        while (true)
        {
            /* Get next base structure */
            activeStructDecl = activeStructDecl->baseStructRef;
            if (!activeStructDecl || activeStructDecl == baseStructDecl)
                break;

            if (auto baseMember = activeStructDecl->FetchBaseMember())
            {
                /* Insert next "base"-member object expression */
                objectExpr->prefixExpr = ASTFactory::MakeObjectExpr(objectExpr->prefixExpr, baseMember->ident, baseMember);
            }
            else
                break;
        }
    }
}

/* ----- Unrolling ----- */

void GLSLConverter::UnrollStmnts(std::vector<StmntPtr>& stmnts)
{
    for (auto it = stmnts.begin(); it != stmnts.end();)
    {
        std::vector<StmntPtr> unrolledStmnts;

        auto ast = it->get();
        if (auto varDeclStmnt = ast->As<VarDeclStmnt>())
        {
            if (options_.unrollArrayInitializers)
                UnrollStmntsVarDecl(unrolledStmnts, varDeclStmnt);
        }

        ++it;

        if (!unrolledStmnts.empty())
        {
            it = stmnts.insert(it, unrolledStmnts.begin(), unrolledStmnts.end());
            it += unrolledStmnts.size();
        }
    }
}

void GLSLConverter::UnrollStmntsVarDecl(std::vector<StmntPtr>& unrolledStmnts, VarDeclStmnt* ast)
{
    /* Unroll all array initializers */
    for (const auto& varDecl : ast->varDecls)
    {
        if (varDecl->initializer)
            UnrollStmntsVarDeclInitializer(unrolledStmnts, varDecl.get());
    }
}

void GLSLConverter::UnrollStmntsVarDeclInitializer(std::vector<StmntPtr>& unrolledStmnts, VarDecl* varDecl)
{
    const auto& typeDen = varDecl->GetTypeDenoter()->GetAliased();
    if (auto arrayTypeDen = typeDen.As<ArrayTypeDenoter>())
    {
        /* Get initializer expression */
        if (auto initExpr = varDecl->initializer->As<InitializerExpr>())
        {
            /* Get dimension sizes of array type denoter */
            auto dimSizes = arrayTypeDen->GetDimensionSizes();
            std::vector<int> arrayIndices(dimSizes.size(), 0);

            /* Generate array element assignments until no further array index can be fetched */
            do
            {
                /* Fetch sub expression from initializer */
                auto subExpr = initExpr->FetchSubExpr(arrayIndices);

                /* Make new statement for current array element assignment */
                auto assignStmnt = ASTFactory::MakeArrayAssignStmnt(varDecl, arrayIndices, subExpr);

                /* Append new statement to list */
                unrolledStmnts.push_back(assignStmnt);
            }
            while (initExpr->NextArrayIndices(arrayIndices));

            /* Remove initializer after unrolling */
            varDecl->initializer.reset();
        }
    }
}

/* ----- Misc ----- */

void GLSLConverter::ConvertSlotRegisters(std::vector<RegisterPtr>& slotRegisters)
{
    if (autoBinding_)
    {
        slotRegisters.clear();
        slotRegisters.push_back(ASTFactory::MakeRegister(autoBindingSlot_++));
    }
}


} // /namespace Xsc



// ================================================================================<|MERGE_RESOLUTION|>--- conflicted
+++ resolved
@@ -945,13 +945,10 @@
                 /* GLSL doesn't support offset for MS textures */
                 if (ast->intrinsic == Intrinsic::Texture_Load_3)
                     RuntimeErr(R_FailedToMapClassIntrinsicOverload(ast->ident, BufferTypeToString(bufferTypeDen->bufferType)), ast);
-<<<<<<< HEAD
-=======
 
                 /* Ensure argument: int Sample */
                 if (args.size() >= 3)
                     exprConverter_.ConvertExprIfCastRequired(args[2], DataType::Int, true);
->>>>>>> 51728763
             }
             else if (bufferTypeDen->bufferType == BufferType::Buffer)
             {
