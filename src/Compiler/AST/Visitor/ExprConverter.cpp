--- conflicted
+++ resolved
@@ -321,7 +321,8 @@
 #define IMPLEMENT_VISIT_PROC(AST_NAME) \
     void ExprConverter::Visit##AST_NAME(AST_NAME* ast, void* args)
 
-<<<<<<< HEAD
+#if 0
+
 bool IsInterlockedIntristic(Intrinsic intrisic)
 {
     switch(intrisic)
@@ -362,8 +363,8 @@
     );
 }
 
-=======
->>>>>>> f3904eb3
+#endif
+
 /* --- Declarations --- */
 
 IMPLEMENT_VISIT_PROC(VarDecl)
