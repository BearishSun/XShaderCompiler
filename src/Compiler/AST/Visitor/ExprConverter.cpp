--- conflicted
+++ resolved
@@ -102,30 +102,6 @@
             /* Determine vector size for texture intrinsic parameters by texture buffer type */
             switch (bufferTypeDen->bufferType)
             {
-<<<<<<< HEAD
-            case BufferType::Buffer:
-            case BufferType::RWBuffer:
-            case BufferType::Texture1D:
-            case BufferType::RWTexture1D:
-                return 1;
-            case BufferType::Texture1DArray:
-            case BufferType::RWTexture1DArray:
-            case BufferType::Texture2D:
-            case BufferType::RWTexture2D:
-            case BufferType::Texture2DMS:
-                return 2;
-            case BufferType::Texture2DArray:
-            case BufferType::RWTexture2DArray:
-            case BufferType::Texture2DMSArray:
-            case BufferType::Texture3D:
-            case BufferType::RWTexture3D:
-            case BufferType::TextureCube:
-                return 3;
-            case BufferType::TextureCubeArray:
-                return 4;
-            default:
-                break;
-=======
                 case BufferType::Buffer:
                 case BufferType::RWBuffer:
                 case BufferType::Texture1D:
@@ -148,7 +124,6 @@
                     return 4;
                 default:
                     break;
->>>>>>> ffee9b60
             }
         }
         else if (auto samplerTypeDen = typeDen.As<SamplerTypeDenoter>())
@@ -156,17 +131,6 @@
             /* Determine vector size for texture intrinsic parameters by sampler type */
             switch (samplerTypeDen->samplerType)
             {
-<<<<<<< HEAD
-            case SamplerType::Sampler1D:
-                return 1;
-            case SamplerType::Sampler2D:
-                return 2;
-            case SamplerType::Sampler3D:
-            case SamplerType::SamplerCube:
-                return 3;
-            default:
-                break;
-=======
                 case SamplerType::Sampler1D:
                     return 1;
                 case SamplerType::Sampler2D:
@@ -176,7 +140,6 @@
                     return 3;
                 default:
                     break;
->>>>>>> ffee9b60
             }
         }
         RuntimeErr(R_FailedToGetTextureDim, ast);
@@ -268,12 +231,6 @@
         if (enabled(ConvertSamplerBufferAccess))
             ConvertExprSamplerBufferAccess(expr);
 
-        if (enabled(ConvertMatrixArrayAccess))
-            ConvertExprMatrixArrayAccess(expr);
-
-        if (enabled(ConvertMatrixInitializers))
-            ConvertExprMatrixInitializer(expr);
-
         if (enabled(ConvertVectorSubscripts))
             ConvertExprVectorSubscript(expr);
 
@@ -403,25 +360,14 @@
 {
     /* Fetch buffer type denoter from l-value prefix expression */
     auto prefixTypeDen = arrayExpr->prefixExpr->GetTypeDenoter()->GetSub();
-<<<<<<< HEAD
-
-    size_t numDims = 0;
+
+    std::size_t numDims = 0;
     if (auto arrayTypeDenoter = prefixTypeDen->As<ArrayTypeDenoter>())
     {
         numDims = arrayTypeDenoter->arrayDims.size();
         prefixTypeDen = arrayTypeDenoter->subTypeDenoter;
     }
 
-=======
-
-    std::size_t numDims = 0;
-    if (auto arrayTypeDenoter = prefixTypeDen->As<ArrayTypeDenoter>())
-    {
-        numDims = arrayTypeDenoter->arrayDims.size();
-        prefixTypeDen = arrayTypeDenoter->subTypeDenoter;
-    }
-
->>>>>>> ffee9b60
     if (auto bufferTypeDen = prefixTypeDen->As<BufferTypeDenoter>())
     {
         if (auto bufferDecl = bufferTypeDen->bufferDeclRef)
@@ -454,7 +400,6 @@
                     }
                     else
                         arg0Expr = arrayExpr->prefixExpr;
-<<<<<<< HEAD
 
                     /* Get second argument expression (last array index) */
                     auto arg1Expr = arrayExpr->arrayIndices.back();
@@ -463,16 +408,6 @@
                     auto textureDim = GetTextureDimFromExpr(arg0Expr.get(), expr.get());
                     ConvertExprIfCastRequired(arg1Expr, VectorDataType(DataType::Int, textureDim), true);
 
-=======
-
-                    /* Get second argument expression (last array index) */
-                    auto arg1Expr = arrayExpr->arrayIndices.back();
-
-                    /* Cast to valid dimension */
-                    auto textureDim = GetTextureDimFromExpr(arg0Expr.get(), expr.get());
-                    ConvertExprIfCastRequired(arg1Expr, VectorDataType(DataType::Int, textureDim), true);
-
->>>>>>> ffee9b60
                     if (assignExpr)
                     {
                         /* Get third argument expression (store value) */
@@ -592,134 +527,6 @@
     }
 }
 
-void ExprConverter::ConvertExprMatrixArrayAccess(ExprPtr& expr)
-{
-    if (!expr->flags(Expr::wasConverted))
-    {
-        /* Is this an array access to a matrix? */
-        if (auto assignExpr = expr->As<AssignExpr>())
-            ConvertExprMatrixArrayAccessAssign(expr, assignExpr);
-        else if (auto arrayExpr = expr->As<ArrayExpr>())
-            ConvertExprMatrixArrayAccessArray(expr, arrayExpr);
-    }
-}
-
-void ExprConverter::ConvertExprMatrixArrayAccessAssign(ExprPtr& expr, AssignExpr* assignExpr)
-{
-    if (auto arrayExpr = assignExpr->lvalueExpr->As<ArrayExpr>())
-        ConvertExprMatrixArrayAccessArray(expr, arrayExpr, assignExpr);
-}
-
-void ExprConverter::ConvertExprMatrixArrayAccessArray(ExprPtr& expr, ArrayExpr* arrayExpr, AssignExpr* assignExpr)
-{
-    auto typeDenoter = arrayExpr->prefixExpr->GetTypeDenoter();
-    if (auto subTypeDenoter = typeDenoter->GetSub())
-    {
-        size_t numDims = 0;
-        if(auto arrayTypeDenoter = subTypeDenoter->As<ArrayTypeDenoter>())
-        {
-            numDims = arrayTypeDenoter->arrayDims.size();
-            subTypeDenoter = arrayTypeDenoter->GetSubArray(numDims);
-        }
-
-        if (auto baseTypeDenoter = subTypeDenoter->As<BaseTypeDenoter>())
-        {
-            if (IsMatrixType(baseTypeDenoter->dataType))
-            {
-                size_t numIndices = arrayExpr->arrayIndices.size();
-                size_t numMatrixIndices = numIndices - numDims;
-                if (numMatrixIndices == 2)
-                {
-                    /* Swap matrix access row & column indices */
-                    std::swap(arrayExpr->arrayIndices[numIndices - 1], arrayExpr->arrayIndices[numIndices - 2]);
-                }
-                else if (numMatrixIndices == 1)
-                {
-                    /* 
-                     * Access to a single matrix row must be coverted to multiple column accesses, for which we use
-                     * a generated function.
-                     */
-
-                    /* Add array indices unrelated to matrix access */
-                    std::vector<ExprPtr> arrayIndices;
-                    for (int i = 0; i < (numIndices - 1); i++)
-                        arrayIndices.push_back(arrayExpr->arrayIndices[i]);
-
-                    std::vector<ExprPtr> args;
-
-                    auto objExprArray = ASTFactory::MakeObjectExpr(arrayExpr->FetchVarDecl());
-                    if (arrayIndices.size() == 0)
-                        args.push_back(objExprArray);
-                    else
-                        args.push_back(ASTFactory::MakeArrayExpr(objExprArray, std::move(arrayIndices)));
-
-                    /* Add row access index */
-                    args.push_back(arrayExpr->arrayIndices[numIndices - 1]);
-
-                    auto matrixDim = MatrixTypeDim(baseTypeDenoter->dataType);
-                    DataType rowType = VectorDataType(baseTypeDenoter->dataType, matrixDim.second);
-
-                    auto rowTypeDenoter = std::make_shared<BaseTypeDenoter>();
-                    rowTypeDenoter->dataType = rowType;
-
-                    if(assignExpr)
-                    {
-                        args.push_back(assignExpr->rvalueExpr);
-
-                        expr = ASTFactory::MakeIntrinsicCallExpr(Intrinsic::Matrix_WriteRow, "xsc_matWriteRow", rowTypeDenoter, args);
-                    }
-                    else
-                    {
-                        expr = ASTFactory::MakeIntrinsicCallExpr(Intrinsic::Matrix_ReadRow, "xsc_matReadRow", rowTypeDenoter, args);
-                    }
-                }
-
-                expr->flags << Expr::wasConverted;
-                arrayExpr->flags << Expr::wasConverted;
-            }
-        }
-    }
-}
-
-void ExprConverter::ConvertExprMatrixInitializer(ExprPtr& expr)
-{
-    /* Is this a matrix constructor or initializer */
-    if (auto callExpr = expr->As<CallExpr>())
-    {
-        if(auto typeDenoter = callExpr->typeDenoter)
-        {
-            if(auto baseTypeDenoter = typeDenoter->As<BaseTypeDenoter>())
-            {
-                if (IsMatrixType(baseTypeDenoter->dataType))
-                {
-                    DataType matrixType = baseTypeDenoter->dataType;
-
-                    auto matrixDim = MatrixTypeDim(matrixType);
-                    int numRows = matrixDim.first;
-                    int numCols = matrixDim.second;
-
-                    if (callExpr->arguments.size() == (numRows * numCols))
-                    {
-                        std::vector<ExprPtr> reorderedArgs;
-                        for (int i = 0; i < numRows; i++)
-                            for (int j = 0; j < numCols; j++)
-                                reorderedArgs.push_back(callExpr->arguments[j * numRows + i]);
-
-                        callExpr->arguments = reorderedArgs;
-                    }
-                    else if (callExpr->arguments.size() == numRows)
-                    {
-                        auto matrixTypeDenoter = std::make_shared<BaseTypeDenoter>();
-                        matrixTypeDenoter->dataType = matrixType;
-
-                        expr = ASTFactory::MakeIntrinsicCallExpr(Intrinsic::Matrix_Construct, "xsc_matConstruct", matrixTypeDenoter, callExpr->arguments);
-                    }
-                }
-            }
-        }
-    }
-}
-
 void ExprConverter::ConvertExprIntrinsicCallLog10(ExprPtr& expr)
 {
     /* Is this a call expression to the "log10" intrinisc? */
@@ -777,9 +584,6 @@
 
     /* Convert initializer expression into type constructor */
     expr = ASTFactory::MakeTypeCtorCallExpr(targetTypeDen.Copy(), initExpr->exprs);
-
-    if (conversionFlags_(ConvertMatrixInitializers))
-        ConvertExprMatrixInitializer(expr);
 }
 
 /* ------- Visit functions ------- */
