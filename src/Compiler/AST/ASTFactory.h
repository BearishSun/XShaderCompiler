--- conflicted
+++ resolved
@@ -57,11 +57,9 @@
 
 ArrayExprPtr                    MakeArrayExpr(const ExprPtr& prefixExpr, const std::vector<int>& arrayIndices);
 
-<<<<<<< HEAD
 TypeDenoterPtr                  MakeBufferAccessCallTypeDenoter(const BaseTypeDenoter& bufferTypeDenoter);
-=======
+
 RegisterPtr                     MakeRegister(int slot, const RegisterType registerType = RegisterType::Undefined);
->>>>>>> 280c6eda
 
 // Makes a new bracket expression with the specified sub expression (source area is copied).
 BracketExprPtr                  MakeBracketExpr(const ExprPtr& expr);
