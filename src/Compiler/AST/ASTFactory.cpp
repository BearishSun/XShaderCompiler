--- conflicted
+++ resolved
@@ -206,21 +206,12 @@
     return MakeObjectExpr(symbolRef->ident.Original(), symbolRef);
 }
 
-<<<<<<< HEAD
-ArrayExprPtr MakeArrayExpr(const ExprPtr& prefixExpr, const std::vector<ExprPtr>& arrayIndices)
-{
-    auto ast = MakeAST<ArrayExpr>();
-    {
-        ast->prefixExpr = prefixExpr;
-        ast->arrayIndices = arrayIndices;
-=======
 ArrayExprPtr MakeArrayExpr(const ExprPtr& prefixExpr, std::vector<ExprPtr>&& arrayIndices)
 {
     auto ast = MakeAST<ArrayExpr>();
     {
         ast->prefixExpr     = prefixExpr;
         ast->arrayIndices   = std::move(arrayIndices);
->>>>>>> 845ce2f3
     }
     return ast;
 }
