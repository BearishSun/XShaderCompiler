--- conflicted
+++ resolved
@@ -593,21 +593,14 @@
     TypeDenoterPtr                  customTypeDenoter;              // Optional type denoter which can be different from the type of its declaration statement.
     Variant                         initializerValue;               // Optional variant of the initializer value (if the initializer is a constant expression).
 
-<<<<<<< HEAD
-    VarDeclStmnt*                   declStmntRef        = nullptr;  // Reference to its declaration statement (parent node); may be null
-    UniformBufferDecl*              bufferDeclRef       = nullptr;  // Reference to its uniform buffer declaration (optional parent-parent-node); may be null
-    StructDecl*                     structDeclRef       = nullptr;  // Reference to its owner structure declaration (optional parent-parent-node); may be null
-    VarDecl*                        staticMemberVarRef  = nullptr;  // Bi-directional reference to its static variable declaration or definition; may be null
-
-    // BEGIN BANSHEE CHANGES
-    DefaultValue                    defaultValue;
-    // END BANSHEE CHANGES
-=======
     VarDeclStmnt*                   declStmntRef        = nullptr;  // Reference to its declaration statement (parent node). May be null.
     UniformBufferDecl*              bufferDeclRef       = nullptr;  // Reference to its uniform buffer declaration (optional parent-parent-node). May be null.
     StructDecl*                     structDeclRef       = nullptr;  // Reference to its owner structure declaration (optional parent-parent-node). May be null.
     VarDecl*                        staticMemberVarRef  = nullptr;  // Bi-directional reference to its static variable declaration or definition. May be null.
->>>>>>> c9f97865
+
+    // BEGIN BANSHEE CHANGES
+    DefaultValue                    defaultValue;
+    // END BANSHEE CHANGES
 };
 
 // Buffer declaration.
@@ -881,17 +874,13 @@
     std::vector<StmntPtr>           localStmnts;                                        // Local declaration statements.
 
     std::vector<VarDeclStmntPtr>    varMembers;                                         // List of all member variable declaration statements.
-<<<<<<< HEAD
-    TypeModifier                    commonStorageLayout = TypeModifier::ColumnMajor;    // 
-
+    TypeModifier                    commonStorageLayout = TypeModifier::ColumnMajor;    // Type modifier of the common matrix/vector storage.
+
+    BasicDeclStmnt*                 declStmntRef        = nullptr;                      // Reference to its declaration statement (parent node). Must not be null.
+	
     // BEGIN BANSHEE CHANGES
     int             extModifiers = 0;
     // END BANSHEE CHANGES
-=======
-    TypeModifier                    commonStorageLayout = TypeModifier::ColumnMajor;    // Type modifier of the common matrix/vector storage.
-
-    BasicDeclStmnt*                 declStmntRef        = nullptr;                      // Reference to its declaration statement (parent node). Must not be null.
->>>>>>> c9f97865
 };
 
 /* ----- Declaration statements ----- */
