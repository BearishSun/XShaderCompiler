#
# Presettings for XShaderCompiler test shaders
# 
# Syntax:
#   First line specifies the title of the presetting,
#   and the second line contains the command line arguments (without the "xsc" shell).
#   Lines can be commented out with a leading hash (#) symbol.
#   Empty lines are ignored.
#

#[SemanticTest1 VS1]
#-T vert -E VS1 -o output/* SemanticTest1.hlsl

#[SemanticTest1 VS2]
#-T vert -E VS2 -o output/* SemanticTest1.hlsl

#[SemanticTest1 VS3]
#-T vert -E VS3 -o output/* SemanticTest1.hlsl

#[SemanticTest1 VS4]
#-T vert -E VS4 -o output/* SemanticTest1.hlsl

#[SemanticTest1 VS5]
#-T vert -E VS5 -o output/* SemanticTest1.hlsl

#[SemanticTest1 VS6]
#-T vert -E VS6 -o output/* SemanticTest1.hlsl

#[SemanticTest1 PS1]
#-T frag -E PS1 -o output/* SemanticTest1.hlsl

#[SemanticTest1 PS2]
#-T frag -E PS2 -o output/* SemanticTest1.hlsl

#[SemanticTest2 VS]
#-T vert -E VS -Vout GLSL120 -o output/* SemanticTest2.hlsl

#[SemanticTest2 PS]
#-T frag -E PS -Vout GLSL120 -o output/* SemanticTest2.hlsl

#[SemanticTest4 VS (Vertex-Attrib-Layouts)]
#-T vert -E VS -Wall -EB -Scoord=0 -Stexcoord0=1 -Stexcoord1=2 -Snormal=3 -o output/* SemanticTest4.hlsl

#['clip'-Intrinsic PS]
#-T frag -E PS -o output/* IntrinsicClip.hlsl

#[ExprTest5 VS]
#-T vert -E VS -Wall -o output/* ExprTest5.hlsl

#[ArrayTest1 PS]
#-T vert -E VS -o output/* ArrayTest1.hlsl

#[TextureObjects PS]
#-T frag -E PS -Wall --comments -o output/* TextureObjects.hlsl

#[BufferObjects CS]
#-T comp -E CS -Wall -EB -o output/* BufferObjects.hlsl

#[RegisterTest1 PS]
#-T frag -E PS -o output/* RegisterTest1.hlsl

#[NameMangling1 CS]
#-T comp -E CS -o output/* NameMangling1.hlsl

#[CastTest1 VS]
#-T vert -E VS -Vout GLSL150 -o output/* CastTest1.hlsl

#[ConstExpr VS]
#-T vert -E VS -Wall -o output/* ConstExpr.hlsl

#[TessellationTest1 VS]
#-T vert -E VS -Wall -o output/* TessellationTest1.hlsl

#[TessellationTest1 HS]
#-T tesc -E HS -Wall -o output/* TessellationTest1.hlsl

#[TessellationTest1 DS]
#-T tese -E DS -Wall -E2 PatchConstantFuncHS -o output/* TessellationTest1.hlsl

#[TessellationTest1 PS]
#-T frag -E PS -Wall -o output/* TessellationTest1.hlsl

#[GeometryTest1 VS]
#-T vert -E VS -Wall -o output/* GeometryTest1.hlsl

#[GeometryTest1 GS]
#-T geom -E GS -Wall -o output/* GeometryTest1.hlsl

#[GeometryTest1 PS]
#-T frag -E PS -Wall -o output/* GeometryTest1.hlsl

#[ExprTest4 VS]
#-T vert -E VS -o output/* ExprTest4.hlsl

#[ExprTest3 VS]
#-T vert -E VS -o output/* ExprTest3.hlsl

#[ExprTest2 CS]
#-T comp -E CS -o output/* ExprTest2.hlsl

#[TypeTest1 VS]
#-T vert -E VS -o output/* TypeTest1.hlsl

#[TypeTest2 VS]
#-T vert -E VS -o output/* TypeTest2.hlsl

#[TypeTest3 VS]
#-T vert -E VS -Wall -o output/* TypeTest3.hlsl

#[FloatTest1 VS]
#-T vert -E VS -o output/* FloatTest1.hlsl

#[FloatTest2 VS]
#-T vert -E VS -o output/* FloatTest2.hlsl

#[FunctionDeclTest1 VS]
#-T vert -E VS -o output/* FunctionDeclTest1.hlsl

#[StructTest1 PS]
#-T vert -E VS -o output/* StructTest1.hlsl

#[StructInheritTest1 PS]
#-T frag -E PS -o output/* StructInheritTest1.hlsl

#[FormattingTest1 VS]
#-T vert -E VS -O -o output/* FormattingTest1.hlsl

#[TestShader1 VS]
#-T vert -E VS -O -o output/* TestShader1.hlsl

#[TestShader1 PS]
#-T frag -E PS -O -o output/* TestShader1.hlsl

#[TestShader1 CS]
#-T comp -E CS -O -o output/* TestShader1.hlsl

#[ErrorTest1 VS]
#-T vert -E VertexMain -o output/* ErrorTest1.hlsl

#[PPTest1 VS]
#-T vert -E VS -O -o output/* PPTest1.hlsl

#[PPTest1 -PP]
#-PP -O -o output/PPTest1.post.hlsl PPTest1.hlsl

#[FuncOverloadTest1 PS]
#-T frag -E PS -o output/* FuncOverloadTest1.hlsl

#[IntrinsicTest1 VS]
#-T vert -E VS -o output/* IntrinsicTest1.hlsl

#[ScopeTest1 VKSL/VS]
#-T vert -E VS -Vout VKSL -o output/* ScopeTest1.hlsl

[MemberFuncTest1 VS]
-T vert -E VS -o output/* MemberFuncTest1.hlsl

[MemberFuncTest2 PS]
-T frag -E PS -o output/* MemberFuncTest2.hlsl

[MemberFuncTest3 PS]
-T frag -E PS -o output/* MemberFuncTest3.hlsl

[RWTextureTest1: vert]
-T vert -E main -o output/* RWTextureTest1.hlsl

[RWTextureTest2: vert]
-T vert -E main -o output/* RWTextureTest2.hlsl

[RWTextureTest3: vert]
-T vert -E main -o output/* RWTextureTest3.hlsl

[ImageBufferTest1: comp]
-T comp -E main -o output/* ImageBufferTest1.hlsl

[GatherTest1: vert]
-T vert -E main -o output/* GatherTest1.hlsl

[GatherTest2: vert]
-T vert -E main -o output/* GatherTest2.hlsl

<<<<<<< HEAD
[SamplerBuffer1 VS]
-T vert -E main -o output/* SamplerBuffer1.hlsl

[MemoryBarrierTest1 VS]
-T comp -E main -o output/* MemoryBarrierTest1.hlsl

[TexelFetchTest1 VS]
-T vert -E main -o output/* TexelFetchTest1.hlsl
=======
[SamplerBuffer1: vert]
-T vert -E main -o output/* SamplerBuffer1.hlsl

[TexelFetchTest1: vert]
-T vert -E main -o output/* TexelFetchTest1.hlsl

[MemoryBarrierTest1: vert]
-T comp -E main -o output/* MemoryBarrierTest1.hlsl

[MatrixLayoutTest1: vert]
-T vert -E main -o output/* MatrixLayoutTest1.hlsl
>>>>>>> ffee9b60
<|MERGE_RESOLUTION|>--- conflicted
+++ resolved
@@ -179,16 +179,6 @@
 [GatherTest2: vert]
 -T vert -E main -o output/* GatherTest2.hlsl
 
-<<<<<<< HEAD
-[SamplerBuffer1 VS]
--T vert -E main -o output/* SamplerBuffer1.hlsl
-
-[MemoryBarrierTest1 VS]
--T comp -E main -o output/* MemoryBarrierTest1.hlsl
-
-[TexelFetchTest1 VS]
--T vert -E main -o output/* TexelFetchTest1.hlsl
-=======
 [SamplerBuffer1: vert]
 -T vert -E main -o output/* SamplerBuffer1.hlsl
 
@@ -199,5 +189,4 @@
 -T comp -E main -o output/* MemoryBarrierTest1.hlsl
 
 [MatrixLayoutTest1: vert]
--T vert -E main -o output/* MatrixLayoutTest1.hlsl
->>>>>>> ffee9b60
+-T vert -E main -o output/* MatrixLayoutTest1.hlsl