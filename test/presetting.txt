
#[SemanticTest1 VS1]
#-T vert -E VS1 -o output/* SemanticTest1.hlsl

#[SemanticTest1 VS2]
#-T vert -E VS2 -o output/* SemanticTest1.hlsl

#[SemanticTest1 VS3]
#-T vert -E VS3 -o output/* SemanticTest1.hlsl

#[SemanticTest1 VS4]
#-T vert -E VS4 -o output/* SemanticTest1.hlsl

#[SemanticTest1 VS5]
#-T vert -E VS5 -o output/* SemanticTest1.hlsl

#[SemanticTest1 VS6]
#-T vert -E VS6 -o output/* SemanticTest1.hlsl

#[SemanticTest1 PS1]
#-T frag -E PS1 -o output/* SemanticTest1.hlsl

#[SemanticTest1 PS2]
#-T frag -E PS2 -o output/* SemanticTest1.hlsl

#[SemanticTest2 VS]
#-T vert -E VS -Vout GLSL120 -o output/* SemanticTest2.hlsl

#[SemanticTest2 PS]
#-T frag -E PS -Vout GLSL120 -o output/* SemanticTest2.hlsl

#[SemanticTest4 VS (Vertex-Attrib-Layouts)]
#-T vert -E VS -Wall -EB -Scoord=0 -Stexcoord0=1 -Stexcoord1=2 -Snormal=3 -o output/* SemanticTest4.hlsl

#['clip'-Intrinsic PS]
#-T frag -E PS -o output/* IntrinsicClip.hlsl

#[ExprTest5 VS]
#-T vert -E VS -Wall -o output/* ExprTest5.hlsl

#[ArrayTest1 PS]
#-T vert -E VS -o output/* ArrayTest1.hlsl

#[TextureObjects PS]
#-T frag -E PS -Wall --comments -o output/* TextureObjects.hlsl

#[BufferObjects CS]
#-T comp -E CS -Wall -EB -o output/* BufferObjects.hlsl

#[RegisterTest1 PS]
#-T frag -E PS -o output/* RegisterTest1.hlsl

#[NameMangling1 CS]
#-T comp -E CS -o output/* NameMangling1.hlsl

#[CastTest1 VS]
#-T vert -E VS -Vout GLSL150 -o output/* CastTest1.hlsl

#[ConstExpr VS]
#-T vert -E VS -Wall -o output/* ConstExpr.hlsl

#[TessellationTest1 VS]
#-T vert -E VS -Wall -o output/* TessellationTest1.hlsl

#[TessellationTest1 HS]
#-T tesc -E HS -Wall -o output/* TessellationTest1.hlsl

#[TessellationTest1 DS]
#-T tese -E DS -Wall -E2 PatchConstantFuncHS -o output/* TessellationTest1.hlsl

#[TessellationTest1 PS]
#-T frag -E PS -Wall -o output/* TessellationTest1.hlsl

#[GeometryTest1 VS]
#-T vert -E VS -Wall -o output/* GeometryTest1.hlsl

#[GeometryTest1 GS]
#-T geom -E GS -Wall -o output/* GeometryTest1.hlsl

#[GeometryTest1 PS]
#-T frag -E PS -Wall -o output/* GeometryTest1.hlsl

#[ExprTest4 VS]
#-T vert -E VS -o output/* ExprTest4.hlsl

#[ExprTest3 VS]
#-T vert -E VS -o output/* ExprTest3.hlsl

#[ExprTest2 CS]
#-T comp -E CS -o output/* ExprTest2.hlsl

#[TypeTest1 VS]
#-T vert -E VS -o output/* TypeTest1.hlsl

#[TypeTest2 VS]
#-T vert -E VS -o output/* TypeTest2.hlsl

#[TypeTest3 VS]
#-T vert -E VS -Wall -o output/* TypeTest3.hlsl

#[FloatTest1 VS]
#-T vert -E VS -o output/* FloatTest1.hlsl

#[FloatTest2 VS]
#-T vert -E VS -o output/* FloatTest2.hlsl

#[FunctionDeclTest1 VS]
#-T vert -E VS -o output/* FunctionDeclTest1.hlsl

#[StructTest1 PS]
#-T vert -E VS -o output/* StructTest1.hlsl

#[StructInheritTest1 PS]
#-T frag -E PS -o output/* StructInheritTest1.hlsl

#[FormattingTest1 VS]
#-T vert -E VS -O -o output/* FormattingTest1.hlsl

#[TestShader1 VS]
#-T vert -E VS -O -o output/* TestShader1.hlsl

#[TestShader1 PS]
#-T frag -E PS -O -o output/* TestShader1.hlsl

#[TestShader1 CS]
#-T comp -E CS -O -o output/* TestShader1.hlsl

#[ErrorTest1 VS]
#-T vert -E VertexMain -o output/* ErrorTest1.hlsl

#[PPTest1 VS]
#-T vert -E VS -O -o output/* PPTest1.hlsl

#[PPTest1 -PP]
#-PP -O -o output/PPTest1.post.hlsl PPTest1.hlsl

#[FuncOverloadTest1 PS]
#-T frag -E PS -o output/* FuncOverloadTest1.hlsl

#[IntrinsicTest1 VS]
#-T vert -E VS -o output/* IntrinsicTest1.hlsl

#[ScopeTest1 VKSL/VS]
#-T vert -E VS -Vout VKSL -o output/* ScopeTest1.hlsl

[MemberFuncTest1 PS]
-T frag -E PS -o output/* MemberFuncTest1.hlsl

[MemberFuncTest2 PS]
-T frag -E PS -o output/* MemberFuncTest2.hlsl

[MemberFuncTest3 PS]
-T frag -E PS -o output/* MemberFuncTest3.hlsl

[RWTextureTest1 VS]
-T vert -E main -o output/* RWTextureTest1.hlsl

[RWTextureTest2 VS]
-T vert -E main -o output/* RWTextureTest2.hlsl

[ImageBufferTest1 CS]
-T comp -E main -o output/* ImageBufferTest1.hlsl

[GatherTest1 VS]
-T vert -E main -o output/* GatherTest1.hlsl

[GatherTest2 VS]
-T vert -E main -o output/* GatherTest2.hlsl

[SamplerBuffer1 VS]
-T vert -E main -o output/* SamplerBuffer1.hlsl

<<<<<<< HEAD
[MemoryBarrierTest1 VS]
-T comp -E main -o output/* MemoryBarrierTest1.hlsl
=======
[TexelFetchTest1 VS]
-T vert -E main -o output/* TexelFetchTest1.hlsl
>>>>>>> 492c8382
<|MERGE_RESOLUTION|>--- conflicted
+++ resolved
@@ -170,10 +170,8 @@
 [SamplerBuffer1 VS]
 -T vert -E main -o output/* SamplerBuffer1.hlsl
 
-<<<<<<< HEAD
 [MemoryBarrierTest1 VS]
 -T comp -E main -o output/* MemoryBarrierTest1.hlsl
-=======
+
 [TexelFetchTest1 VS]
--T vert -E main -o output/* TexelFetchTest1.hlsl
->>>>>>> 492c8382
+-T vert -E main -o output/* TexelFetchTest1.hlsl