--- conflicted
+++ resolved
@@ -6,11 +6,6 @@
 
 void main()
 {
-<<<<<<< HEAD
-    float4 a = (tex[0])[1][int2(1, 2)]; // must be "imageLoad(tex[0], ivec2(1, 2))" in GLSL
-    float4 b =  tex[0][1] [int2(3, 4)]; // must be "imageLoad(tex[0], ivec2(1, 2))" in GLSL
-=======
     float4 a = (tex[0])[1][int2(1, 2)]; // must be "imageLoad((tex[0])[1], ivec2(1, 2))" in GLSL
     float4 b =  tex[0] [1][int2(3, 4)]; // must be "imageLoad( tex[0] [1], ivec2(1, 2))" in GLSL
->>>>>>> ffee9b60
 }